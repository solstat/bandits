import numpy as np
from arm import *

class Bandit:
    def __init__(self, **kwargs):
        raise NotImplementedError

    @property
    def num_arms(self):
        raise NotImplementedError

    @property
    def arm_names(self):
        """ The arms in the bandit

                Returns:
                    a list of the arms in the bandit. These
                    should be hashable and have a str representation.
        """
        raise NotImplementedError

    def pull_arm(self, arm_index):
        """ Pulls an arm of the bandit

                Returns:
                    a double corresponding to the reward of pulling the
                    arm of the bandit.
        """
        raise NotImplementedError


class StaticBandit(Bandit):
    def __init__(self, arms):
        self.__arms = arms
        self.__num_arms = len(arms)
        self.__arm_names = [arm.name for arm in arms]

    @property
    def num_arms(self):
        return self.__num_arms

    @property
    def arm_names(self):
        return self.__arm_names

    def pull_arm(self, arm_index):
        return self.__arms[arm_index].pull()


class DynamicBandit(Bandit):
    def __init__(self, arms):
        self.__arms = arms
        self.__num_arms = len(arms)
        self.__arm_names = [arm.name for arm in arms]

    @property
    def num_arms(self):
        return self.__num_arms

    @property
    def arm_names(self):
        return self.__arm_names

    def pull_arm(self, arm_index):
        observed_reward = np.nan
        for i in range(self.num_arms):
            reward = self.__arms[i].pull()
            if i == arm_index:
                observed_reward = reward
        return observed_reward


<<<<<<< HEAD
=======
class LinearInterpolationArm(Arm):
    """ Linear interpolation arm
    """
    def __init__(self, means, periods, iteration, noise_func=None, **kwargs):
        self.__name = "lin_interp_arm"

        self.num_periods = len(means)
        self.means = means
        self.iteration = iteration
        self.periods = periods
        if noise_func is None:
            self.noise_func = lambda mean: np.random.normal(loc=mean)
        else:
            self.noise_func = noise_func

        if np.size(periods) != self.num_periods:
            raise ValueError("periods not correct size")

        return

    @property
    def name(self):
        return self.__name

    def pull(self):
        iter_to_end_period = self.iteration % np.sum(self.periods)
        end_period = 0
        while (iter_to_end_period >= 0):
            iter_to_end_period -= self.periods[end_period]
            end_period += 1
        start_period = end_period - 1
        end_period = end_period % self.num_periods
        start_frac = np.abs(iter_to_end_period) / self.periods[start_period]

        arm_mean = (
            start_frac * self.means[start_period] +
            (1.0 - start_frac) * self.means[end_period]
        )

        reward = self.noise_func(arm_mean)
        self.iteration += 1

        return reward


>>>>>>> a664de7a
class LinearInterpolationBandit(DynamicBandit):
    """ Linear interpolation bandit
    
    Uses Gaussain with standard deviation 1.0
    
    Args:
        means (num_arms by num_periods array): 
            mean score for each arm for each period
        periods (num_periods array): 
            number of pull between periods
        iteration 
    """    
    def __init__(self, means = np.array([[0,10], [10,0]]),
                 periods = [100, 100],
                 iteration = 0, noise_func=None, **kwargs):
        arms = [LinearInterpolationArm(means[i,:], periods, iteration, noise_func=noise_func) for i in range(len(means))]
        DynamicBandit.__init__(self, arms)
        return<|MERGE_RESOLUTION|>--- conflicted
+++ resolved
@@ -70,54 +70,6 @@
         return observed_reward
 
 
-<<<<<<< HEAD
-=======
-class LinearInterpolationArm(Arm):
-    """ Linear interpolation arm
-    """
-    def __init__(self, means, periods, iteration, noise_func=None, **kwargs):
-        self.__name = "lin_interp_arm"
-
-        self.num_periods = len(means)
-        self.means = means
-        self.iteration = iteration
-        self.periods = periods
-        if noise_func is None:
-            self.noise_func = lambda mean: np.random.normal(loc=mean)
-        else:
-            self.noise_func = noise_func
-
-        if np.size(periods) != self.num_periods:
-            raise ValueError("periods not correct size")
-
-        return
-
-    @property
-    def name(self):
-        return self.__name
-
-    def pull(self):
-        iter_to_end_period = self.iteration % np.sum(self.periods)
-        end_period = 0
-        while (iter_to_end_period >= 0):
-            iter_to_end_period -= self.periods[end_period]
-            end_period += 1
-        start_period = end_period - 1
-        end_period = end_period % self.num_periods
-        start_frac = np.abs(iter_to_end_period) / self.periods[start_period]
-
-        arm_mean = (
-            start_frac * self.means[start_period] +
-            (1.0 - start_frac) * self.means[end_period]
-        )
-
-        reward = self.noise_func(arm_mean)
-        self.iteration += 1
-
-        return reward
-
-
->>>>>>> a664de7a
 class LinearInterpolationBandit(DynamicBandit):
     """ Linear interpolation bandit
     
