--- conflicted
+++ resolved
@@ -23,7 +23,7 @@
         raise NotImplementedError
 
 
-<<<<<<< HEAD
+
 class StaticBernoulli(Bandit):
     def __init__(self, probs):
         self.probs = probs
@@ -46,7 +46,7 @@
     def pull_arm(self, arm):
         return np.random.normal(loc=self.mu[arm], scale=self.sigma[arm])
 
-=======
+
 
 class DynamicBandit(Bandit):
     """ Dynamic Bandit 
@@ -109,5 +109,4 @@
         reward = np.random.normal(loc=arm_mean)
         self.iteration += 1
         
-        return reward
->>>>>>> b784ef58
+        return reward