#!/usr/bin/env python3
# -*- coding: utf-8 -*-
"""
Created on Sun Feb 19 16:05:20 2017

@author: nghoiyi
"""

import matplotlib.pyplot as plt
import numpy as np
<<<<<<< HEAD
from bandit import LinearInterpolationBandit
from strategy import EpsilonGreedy, UCB
import matplotlib.pyplot as plt

=======
from strategy import EpsilonGreedy
from bandit import LinearInterpolationBandit
>>>>>>> a969013a

# Main Script
if __name__ == "__main__":
    print("practice script py")
    my_bandit = LinearInterpolationBandit(means=np.array([[.5], [.7]]),
                                          periods = [200],
                                          noise_func=lambda x: np.random.binomial(1, x))
    #my_strategy = EpsilonGreedy(bandit = my_bandit, epsilon = 0.1)
    #out = my_strategy.fit(iterations=1000, memory_multiplier = 0.9)
    my_strategy = UCB(bandit = my_bandit)
    out = my_strategy.fit(iterations=1000)
    print("Average Reward: " + str(np.mean(out['rewards'])))
    plt.close()
    plt.plot(out['estimated_arm_means'][:, my_bandit.num_arms:].T)
    plt.show()
<|MERGE_RESOLUTION|>--- conflicted
+++ resolved
@@ -8,15 +8,9 @@
 
 import matplotlib.pyplot as plt
 import numpy as np
-<<<<<<< HEAD
 from bandit import LinearInterpolationBandit
 from strategy import EpsilonGreedy, UCB
 import matplotlib.pyplot as plt
-
-=======
-from strategy import EpsilonGreedy
-from bandit import LinearInterpolationBandit
->>>>>>> a969013a
 
 # Main Script
 if __name__ == "__main__":
