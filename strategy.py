--- conflicted
+++ resolved
@@ -1,9 +1,5 @@
 import numpy as np
-<<<<<<< HEAD
 from scipy.stats import beta
-
-=======
->>>>>>> b784ef58
 
 class Strategy:
     """ Base Strategy Class
@@ -34,7 +30,6 @@
         """
         raise NotImplementedError
 
-<<<<<<< HEAD
 
 class ThompsonBernoulli(Strategy):
     def __init__(self, bandit, alpha_prior, beta_prior):
@@ -90,7 +85,7 @@
             arm_index = self.choose_arm()
             observed_reward = self.pull_arm(arm_index)
             self.update_mean_posterior(arm_index, observed_reward)
-=======
+
 class EpsilonGreedy(Strategy):
     """ Epislon Greedy Strategy
     
@@ -167,4 +162,3 @@
                 estimated_arm_means = estimated_arm_means,
                 )
         return out_dict
->>>>>>> b784ef58
